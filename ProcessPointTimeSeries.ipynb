{
 "cells": [
  {
   "cell_type": "markdown",
   "metadata": {},
   "source": [
    "# Summary\n",
    "In this notebook we will setup a *TSEB* model to run a time series data at point scale.\n",
    "\n",
    "# TSEB setup\n",
    "The main input data consists on an ASCII table with tab separators and the firs row containing the name of the variables. At least the table should contain the following field names (case sensitive):\n",
    ">* **TSEB-PT** : `Year, DOY, Time, Trad, VZA, Ta, u, ea, Sdn, LAI & hc`\n",
    ">* **DTD** : `Year, DOY, Time, Trad_0, Trad, VZA, Ta_0, Ta, u, ea, Sdn, LAI & hc`\n",
    ">* **TSEB-2T** : `Year, DOY, Time, Tc, Ts, Ta, u, ea, Sdn, LAI & hc`\n",
    "\n",
    "**Year** is not really used in the model but just kept in case several years were processed, **DOY** is the day of the year (1-366), **Time** is the measurement time in decimal hours (0-24). **Trad** is the radiometric composite temperature; **Trad_0** the same for time 0 (near sunrise) for *DTD* model: **Ts** and **Tc** are the component soil and canopy temperatures for *TSEB-2T*; **Ta** is the air temperature: all temperatures expressed in Celsius. **u** is the wind speed measurement (m s$^{-1}$), **ea** is the atmospheric vapour pressure (mb), **Sdn** is the shortwave irradiance (W m$^{-2}$), **LAI** is the effective leaf area index, and **hc** is the canopy height (m).\n",
    "\n",
    "Additional input variables that can be included in the table are: **SAA** solar azimuth angle, **SZA** solar zenith angle, **Ldn** incoming longwave radiation (W m$^{-2}$), **fc** fractional cover, **fg** green fraction, **wc** canopy width to height ratio, or **G** soil heat flux (W m$^{-2}$)\n",
    "\n",
    "If any of those additional variables are not found in the table they will be internally estimated by TSEB or use default values. The order of the columns is not relevant, and neither whethere there are additional columns in the table (they will be ignored if their names do not match any of the possible input variables.\n",
    "\n",
    "## Select the input and output filles and then fill all the information in each tab:\n",
    "You can press the Load Configuration File to load a configuration text file which will upload all its information in the corresponding cell.\n",
    "\n",
    "You can also press the Save Configuration File button to save the configuration in a text file which could be used in further runs"
   ]
  },
  {
   "cell_type": "code",
   "execution_count": null,
   "metadata": {
    "collapsed": false
   },
   "outputs": [],
   "source": [
    "from pyTSEB import PyTSEB # import the PyTSEB class object in the pyTSEB.py module\n",
    "setup=PyTSEB() # Create the setup instance from the PyTSEB class object\n",
    "setup.PointTimeSeriesWidget() # Load the TSEB configuration Widget"
   ]
  },
  {
   "cell_type": "markdown",
   "metadata": {
    "collapsed": false
   },
   "source": [
    "# Run TSEB\n",
    "Once TSEB is configured we will parse all the information in the widgets to run TSEB. A progress bar will show up and once done it will write an ASCII table in the output txt file with the following variables:\n",
    ">Year, DOY, Time, LAI, f_g, skyl, VZA, SZA, SAA, Ldn, Rn_model, Rn_sw_veg, Rn_sw_soil, Rn_lw_veg, Rn_lw_soil, Tc, Ts, Tac, LE_model, H_model, LE_c, H_c, LE_s, H_s, flag, zo, d, G_model, R_s, R_x, R_a, u_friction, L, n_iterations\n",
    "\n",
    "where *f_g* is the green fraction, *skyl* is the ratio of difuse radiation, *VZA*, *SZA* and *SAA* are view and solar angles, *Ldn* is downwelling longwave radiation, *Rn* is net radiation (*sw* and *lw* for shortwave and longwave, *veg* and *soil* for canopy and soil), *Tc* and *Ts* are canopy and soil temperatures, *LE* is latent heat flux , *H* is sensible heat flux, *flag* is a quality flag (255==BAD), *zo* and *d* are roughness leght and zero-plane displacement height, *G* is soil heat flux, *R_s*, *R_x* and *R_a* are resistances to heat and momentum transport, *u_friction* is friction velocity, *L* is the Monin-Obukhov lenght and *n_iterations* is the number of iterations in TSEB to achieve converge stability."
   ]
  },
  {
   "cell_type": "code",
   "execution_count": null,
   "metadata": {
    "collapsed": false
   },
   "outputs": [],
   "source": [
    "# Get the data from the widgets\n",
    "setup.GetDataTSEBWidgets(False)\n",
    "#run TSEB\n",
    "setup.RunTSEBPointSeries()"
   ]
  },
  {
   "cell_type": "markdown",
   "metadata": {},
   "source": [
    "# Display results\n",
    "Now we can open the image and display the TSEB outputs"
   ]
  },
  {
   "cell_type": "code",
   "execution_count": null,
   "metadata": {
    "collapsed": false
   },
   "outputs": [],
   "source": [
    "import numpy as np\n",
    "from bokeh.plotting import figure, output_file, show\n",
    "from bokeh.io import output_notebook\n",
<<<<<<< HEAD
    "from bokeh.models import *\n",
=======
>>>>>>> d96f38c9
    "output_notebook()\n",
    "# get the data\n",
    "output=np.genfromtxt(setup.OutputFile,names=True,dtype=None)\n",
    "# create a datetime variable\n",
    "timestamp=output['Year']*1000+output['DOY']+output['Time']/24\n",
<<<<<<< HEAD
    "source=ColumnDataSource(data=dict(timestamp=timestamp,Year=output['Year'],DOY=output['DOY'],Time=np.round(output['Time'],2),\n",
    "                                  H=np.round(output['H_model'],0),LE=np.round(output['LE_model'],0),Rn=np.round(output['Rn_model'],0),\n",
    "                                  G=np.round(output['G_model'],0),flag=output['flag']))\n",
    "# Create  Figure \n",
    "p = figure(title=\"Time Series\", plot_width=600, plot_height=400)\n",
    "# Plot all the points as dashed lines\n",
    "p.line('timestamp','H',source=source, color='red',line_dash=[4,4])\n",
    "p.line('timestamp','LE',source=source, color='blue', line_dash=[4,4])\n",
    "line=p.line('timestamp','Rn',source=source, color='black', line_dash=[4,4])\n",
    "p.line('timestamp','G',source=source, color='green', line_dash=[4,4])\n",
    "# Create a hover tool\n",
    "hover = HoverTool(tooltips=[(\"Year\", \"@Year\"),('DOY',\"@DOY\"),\n",
    "                           ('Time',\"@Time\"),('H','@H'),\n",
    "                           ('LE','@LE'),('Rn','@Rn'),\n",
    "                            ('G','@G'),('flag','@flag')],line_policy='nearest',point_policy='snap_to_data',mode='vline', renderers=[line])\n",
    "p.add_tools(hover)\n",
=======
    "    \n",
    "p = figure(title=\"Time Series\", plot_width=600, plot_height=400)\n",
    "# Plot all the points as dashed lines\n",
    "p.line(x=timestamp,y=output['H_model'], color='red',line_dash=[4,4])\n",
    "p.line(x=timestamp,y=output['LE_model'], color='blue', line_dash=[4,4])\n",
    "p.line(x=timestamp,y=output['Rn_model'], color='black', line_dash=[4,4])\n",
    "p.line(x=timestamp,y=output['G_model'], color='green', line_dash=[4,4])\n",
    "\n",
>>>>>>> d96f38c9
    "# Filter only good quatlity data points flag<2:\n",
    "H=np.array(output['H_model'])\n",
    "H[output['flag']>=2]=float('nan')\n",
    "LE=np.array(output['LE_model'])\n",
    "LE[output['flag']>=2]=float('nan')\n",
    "Rn=np.array(output['Rn_model'])\n",
    "Rn[output['flag']>=2]=float('nan')\n",
    "G=np.array(output['G_model'])\n",
    "G[output['flag']>=2]=float('nan')\n",
    "#Plot good quality data as straight lines\n",
    "p.line(x=timestamp,y=H, color='red', legend='H')\n",
    "p.line(x=timestamp,y=LE, color='blue', legend='LE')\n",
    "p.line(x=timestamp,y=Rn, color='black', legend='Rn')\n",
    "p.line(x=timestamp,y=G, color='green', legend='G')\n",
    "\n",
    "show(p);"
   ]
  },
  {
   "cell_type": "markdown",
   "metadata": {
    "collapsed": true
   },
   "source": [
    "* [Click here for know more about the TSEB model](./TSEB_and_Resistances.ipynb \"The TSEB model\")\n",
    "* [To know more about the TSEB code press here](./pyTSEB_in_Detail.ipynb \"Introduction to TSEB\")"
   ]
  }
 ],
 "metadata": {
  "kernelspec": {
   "display_name": "Python 2",
   "language": "python",
   "name": "python2"
  },
  "language_info": {
   "codemirror_mode": {
    "name": "ipython",
    "version": 2
   },
   "file_extension": ".py",
   "mimetype": "text/x-python",
   "name": "python",
   "nbconvert_exporter": "python",
<<<<<<< HEAD
   "pygments_lexer": "ipython3",
   "version": "3.4.4"
=======
   "pygments_lexer": "ipython2",
   "version": "2.7.6"
>>>>>>> d96f38c9
  }
 },
 "nbformat": 4,
 "nbformat_minor": 0
}<|MERGE_RESOLUTION|>--- conflicted
+++ resolved
@@ -13,9 +13,9 @@
     ">* **DTD** : `Year, DOY, Time, Trad_0, Trad, VZA, Ta_0, Ta, u, ea, Sdn, LAI & hc`\n",
     ">* **TSEB-2T** : `Year, DOY, Time, Tc, Ts, Ta, u, ea, Sdn, LAI & hc`\n",
     "\n",
-    "**Year** is not really used in the model but just kept in case several years were processed, **DOY** is the day of the year (1-366), **Time** is the measurement time in decimal hours (0-24). **Trad** is the radiometric composite temperature; **Trad_0** the same for time 0 (near sunrise) for *DTD* model: **Ts** and **Tc** are the component soil and canopy temperatures for *TSEB-2T*; **Ta** is the air temperature: all temperatures expressed in Celsius. **u** is the wind speed measurement (m s$^{-1}$), **ea** is the atmospheric vapour pressure (mb), **Sdn** is the shortwave irradiance (W m$^{-2}$), **LAI** is the effective leaf area index, and **hc** is the canopy height (m).\n",
+    "**Year** is not really used in the model but just kept in case several years were processed, **DOY** is the day of the year (1-366), **Time** is the measurement time in decimal hours (0-24). **Trad** is the radiometric composite temperature; **Trad_0**, the same for time 0 (near sunrise) for *DTD* model: **Ts** and **Tc** are the component soil and canopy temperatures for *TSEB-2T*; **Ta** is the air temperature: all temperatures expressed in Celsius. **u** is the wind speed measurement (m s$^{-1}$), **ea** is the atmospheric vapour pressure (mb), **Sdn** is the shortwave irradiance (W m$^{-2}$), **LAI** is the effective leaf area index, and **hc** is the canopy height (m).\n",
     "\n",
-    "Additional input variables that can be included in the table are: **SAA** solar azimuth angle, **SZA** solar zenith angle, **Ldn** incoming longwave radiation (W m$^{-2}$), **fc** fractional cover, **fg** green fraction, **wc** canopy width to height ratio, or **G** soil heat flux (W m$^{-2}$)\n",
+    "Additional input variables that can be included in the table are: **SAA** solar azimuth angle, **SZA** solar zenith angle, **Ldn** incoming longwave radiation (W m$^{-2}$), **fc** fractional cover, **fg** green fraction, **wc** canopy width to height ratio, or **G'** soil heat flux (W m$^{-2}$)\n",
     "\n",
     "If any of those additional variables are not found in the table they will be internally estimated by TSEB or use default values. The order of the columns is not relevant, and neither whethere there are additional columns in the table (they will be ignored if their names do not match any of the possible input variables.\n",
     "\n",
@@ -84,42 +84,38 @@
     "import numpy as np\n",
     "from bokeh.plotting import figure, output_file, show\n",
     "from bokeh.io import output_notebook\n",
-<<<<<<< HEAD
     "from bokeh.models import *\n",
-=======
->>>>>>> d96f38c9
     "output_notebook()\n",
     "# get the data\n",
     "output=np.genfromtxt(setup.OutputFile,names=True,dtype=None)\n",
     "# create a datetime variable\n",
-    "timestamp=output['Year']*1000+output['DOY']+output['Time']/24\n",
-<<<<<<< HEAD
+    "timestamp=np.array(output['Year'].astype(int).astype(str),dtype='datetime64')\n",
+    "timestamp=timestamp+np.array(output['DOY'],dtype='timedelta64[D]')\n",
+    "timestamp=np.array(timestamp.astype(str))\n",
+    "# Add time to the time\n",
+    "for i,string in enumerate(timestamp):\n",
+    "    timestamp[i]=string+'T00:00'\n",
+    "timestamp=np.array(timestamp,dtype='datetime64')\n",
+    "delta=np.array(output['Time'].astype(int),dtype='timedelta64[h]')\n",
+    "timestamp=timestamp+delta\n",
+    "timestamp=timestamp+np.array(np.array((output['Time']-output['Time'].astype(int))*60,dtype='timedelta64[m]'))\n",
+    "\n",
+    "# Create  Figure \n",
     "source=ColumnDataSource(data=dict(timestamp=timestamp,Year=output['Year'],DOY=output['DOY'],Time=np.round(output['Time'],2),\n",
     "                                  H=np.round(output['H_model'],0),LE=np.round(output['LE_model'],0),Rn=np.round(output['Rn_model'],0),\n",
     "                                  G=np.round(output['G_model'],0),flag=output['flag']))\n",
-    "# Create  Figure \n",
-    "p = figure(title=\"Time Series\", plot_width=600, plot_height=400)\n",
+    "p = figure(title=\"Time Series\", plot_width=600, plot_height=400,x_axis_type=\"datetime\")\n",
     "# Plot all the points as dashed lines\n",
     "p.line('timestamp','H',source=source, color='red',line_dash=[4,4])\n",
     "p.line('timestamp','LE',source=source, color='blue', line_dash=[4,4])\n",
     "line=p.line('timestamp','Rn',source=source, color='black', line_dash=[4,4])\n",
     "p.line('timestamp','G',source=source, color='green', line_dash=[4,4])\n",
     "# Create a hover tool\n",
-    "hover = HoverTool(tooltips=[(\"Year\", \"@Year\"),('DOY',\"@DOY\"),\n",
+    "hover = HoverTool(tooltips=[(\"Date\", \"@Year\"),('DOY',\"@DOY\"),\n",
     "                           ('Time',\"@Time\"),('H','@H'),\n",
     "                           ('LE','@LE'),('Rn','@Rn'),\n",
     "                            ('G','@G'),('flag','@flag')],line_policy='nearest',point_policy='snap_to_data',mode='vline', renderers=[line])\n",
     "p.add_tools(hover)\n",
-=======
-    "    \n",
-    "p = figure(title=\"Time Series\", plot_width=600, plot_height=400)\n",
-    "# Plot all the points as dashed lines\n",
-    "p.line(x=timestamp,y=output['H_model'], color='red',line_dash=[4,4])\n",
-    "p.line(x=timestamp,y=output['LE_model'], color='blue', line_dash=[4,4])\n",
-    "p.line(x=timestamp,y=output['Rn_model'], color='black', line_dash=[4,4])\n",
-    "p.line(x=timestamp,y=output['G_model'], color='green', line_dash=[4,4])\n",
-    "\n",
->>>>>>> d96f38c9
     "# Filter only good quatlity data points flag<2:\n",
     "H=np.array(output['H_model'])\n",
     "H[output['flag']>=2]=float('nan')\n",
@@ -151,26 +147,21 @@
  ],
  "metadata": {
   "kernelspec": {
-   "display_name": "Python 2",
+   "display_name": "Python 3",
    "language": "python",
-   "name": "python2"
+   "name": "python3"
   },
   "language_info": {
    "codemirror_mode": {
     "name": "ipython",
-    "version": 2
+    "version": 3
    },
    "file_extension": ".py",
    "mimetype": "text/x-python",
    "name": "python",
    "nbconvert_exporter": "python",
-<<<<<<< HEAD
    "pygments_lexer": "ipython3",
    "version": "3.4.4"
-=======
-   "pygments_lexer": "ipython2",
-   "version": "2.7.6"
->>>>>>> d96f38c9
   }
  },
  "nbformat": 4,
